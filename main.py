--- conflicted
+++ resolved
@@ -240,25 +240,21 @@
         Preconditions:
             - all({airport_id in self._vertices for airport_id in airport_ids})
         """
-        # Base Case
-        if max_distance <= 0:
-            return set()
-        else:
-            # Compute the neighbours that are at most max_distance far first.
-            curr_airport_vertex = self._vertices[airport_ids[0]]
-
-            # Set comprehension to find all id of neighbours that are at most max_distance far
-            close_airports = {neighbour.id for neighbour in curr_airport_vertex.neighbours if
-                              curr_airport_vertex.neighbours[neighbour] <= max_distance}
-
-            # Then we can find the intersection of all airports that are at most max_distance away from all airports.
-            for airport_id in airport_ids[1:]:
-                curr_airport_vertex = self._vertices[airport_id]
-                close_airports = close_airports.intersection(
-                    {neighbour.id for neighbour in curr_airport_vertex.neighbours if
-                     curr_airport_vertex.neighbours[neighbour] <= max_distance})
-
-            return close_airports
+        # Compute the neighbours that are at most max_distance far first.
+        curr_airport_vertex = self._vertices[airport_ids[0]]
+
+        # Set comprehension to find all id of neighbours that are at most max_distance far
+        close_airports = {neighbour.id for neighbour in curr_airport_vertex.neighbours if
+                          curr_airport_vertex.neighbours[neighbour] <= max_distance}
+
+        # Then we can find the intersection of all airports that are at most max_distance away from all airports.
+        for airport_id in airport_ids[1:]:
+            curr_airport_vertex = self._vertices[airport_id]
+            close_airports = close_airports.intersection(
+                {neighbour.id for neighbour in curr_airport_vertex.neighbours if
+                 curr_airport_vertex.neighbours[neighbour] <= max_distance})
+
+        return close_airports
 
     def rank_airports_degrees(self, airport_ids: list[int], max_out_size: int = 5) -> list[int]:
         """Rank the airports by their degree
@@ -362,21 +358,11 @@
 
     from visualizer import visualize_graph, visualize_graph_app
 
-<<<<<<< HEAD
     small_airports_data = "data/airports_small.dat"
     small_routes_data = "data/routes_small.dat"
 
     airports_data = "https://raw.githubusercontent.com/jpatokal/openflights/master/data/airports.dat"
     routes_data = "https://raw.githubusercontent.com/jpatokal/openflights/master/data/routes.dat"
-=======
-    airports_data = "data/airports_small.dat"
-    routes_data = "data/routes_small.dat"
-
-    # airports_data = "https://raw.githubusercontent.com/jpatokal/openflights/master/data/airports.dat"
-    # routes_data = (
-    #     "https://raw.githubusercontent.com/jpatokal/openflights/master/data/routes.dat"
-    # )
->>>>>>> 6b78b5c7
 
     safety_data = "data/safest-countries-in-the-world-2025.csv"
 
@@ -385,12 +371,7 @@
     small_airports_graph = load_airports_graph(small_airports_df, small_routes_df)
     visualize_graph_app(small_airports_graph)
 
-<<<<<<< HEAD
     # ----------Our heatmap visualizer for big data----------
     airports_df, routes_df = load_data(airports_data, routes_data, safety_data)
     airports_graph_full = load_airports_graph(airports_df, routes_df)
-    visualize_graph(airports_graph_full)
-=======
-    #visualize_graph(g)
-    visualize_graph_app(g)
->>>>>>> 6b78b5c7
+    visualize_graph(airports_graph_full)