--- conflicted
+++ resolved
@@ -257,7 +257,7 @@
         ranked_airports = sorted(airport_ids, key=lambda x: self._vertices[x].get_degree(), reverse=True)
 
         return ranked_airports[:max_out_size]
-    
+
     def rank_airports_safety(self, airport_ids: set[int], max_out_size: int = 5) -> list[int]:
         """Rank the airports by their safety index
 
@@ -270,7 +270,7 @@
         ranked_airports = sorted(airport_ids, key=lambda x: self._vertices[x].safety_index, reverse=True)
 
         return ranked_airports[:max_out_size]
-    
+
     def rank_airports(self, airport_ids: set[int], max_out_size: int) -> list[int]:
         """Rank the airports by their safety index and number of connections.
         Group each airport by the ones in the same country and keep the ones with the highest connections.
@@ -296,7 +296,7 @@
         ranked_airports = []
         for country in sorted(countries, key=lambda x: self._vertices[countries[x][0]].safety_index, reverse=True):
             ranked_airports += countries[country]
-        
+
         return ranked_airports[:max_out_size]
 
 
@@ -339,19 +339,11 @@
 
 if __name__ == "__main__":
     # import doctest
-<<<<<<< HEAD
-    #
+
     # doctest.testmod()
-    #
+
     # import python_ta
-    #
-=======
-
-    # doctest.testmod()
-
-    # import python_ta
-
->>>>>>> b0eb07ab
+
     # python_ta.check_all(config={
     #     'extra-imports': ["pandas", "networkx", "visualizer", "math", "airports_data"],
     #     # the names (strs) of imported modules
@@ -375,5 +367,5 @@
 
     g = load_airports_graph(airports_df, routes_df)
 
-    #visualize_graph(g)
-    visualize_graph_app(g)+    visualize_graph(g)
+    # visualize_graph_app(g)