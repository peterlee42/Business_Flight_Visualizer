"""Our graph ADT"""
from __future__ import annotations
from typing import Any, Optional
from dataclasses import dataclass
from math import radians, cos, sin, asin, sqrt

import pandas as pd

from airports_data import load_airport_and_route_data
import networkx as nx


@dataclass
class Location:
    """A location, showing the city, country, and timezone

    Instance Attributes:
        - city: The city of the location
        - country: The country for the location
        - timezone: The timezone for the location

    Representation Invariants:
        - self.city != ''
        - self.country != ''
        - self.timezone != ''
    """
    city: str
    country: str
    timezone: str


class _AirportVertex:
    """Airport Vertex Class

    Instance Attributes:
    - id: int
        The airport id
    - name: str
        The airport name
    - iata: str
        The airport IATA code
    - icao: str
        The airport ICAO code
    - altitude: int
        The airport altitude
    - coordinates: tuple[float, float]
        The airport coordinates (latitude, longitude)
    - location: Location
        The airport location (city, country, timezone)
    - _adjacent: dict[Any, float]
        The adjacent airports and their distances, maps airport id to weight (distance)
    - id: The OpenFlights id of an airport
    - name: The name of an airport
    - iata: The IATA code of an airport
    - icao: The ICAO code of an airport
    - altitude: The altitude of an airport
    - coordinates: The coordinates of an airport on map using longitude and latitude
    - location: The location of an airport

    Representation Invariants:
    - self.id >= 0
    - self.name != ''
    - self.iata != ''
    - self.icao != ''
    - self.altitude > 0
    - self.coordinates != tuple()
    """
    id: int
    name: str
    iata: str
    icao: str
    altitude: int
    coordinates: tuple[float, float]
    location: Location
    _adjacent: dict[int, float]

    def __init__(self, airport_id: int, airport_name: str, airport_iata: str, airport_iaco: str, airport_altitude: int,
                 airport_coordinates: tuple[float, float], airport_location: Location):
        self.id = airport_id
        self.name = airport_name
        self.iata = airport_iata
        self.icao = airport_iaco
        self.altitude = airport_altitude
        self.coordinates = airport_coordinates
        self.location = airport_location
        self._adjacent = {}

    def is_adjacent(self, other: _AirportVertex) -> bool:
        """Check if this vertex is adjacent to another vertex"""
        if self.id == other.id:
            return False
        elif self._adjacent.get(other.id) is not None and other._adjacent.get(self.id) is not None:
            return True
        else:
            return False

    def get_neighbours(self) -> set[int]:
        """Return the airport id of neighbours of this vertex"""
        return set(self._adjacent.keys())

    def get_distance(self, other: _AirportVertex) -> float:
        """Return the distance between this vertex and another vertex"""
        if self.id == other.id:
            return 0.0
        elif self._adjacent.get(other.id) is not None:
            return self._adjacent[other.id]
        else:
            raise ValueError("No distance given between these two airports.")
        
    def add_adjacent(self, other: _AirportVertex, distance: float) -> None:
        """Add an adjacent airport and its distance to this vertex. Since the graph is not oriented, we also add the reverse edge."""
        if self.id == other.id:
            raise ValueError("Cannot add an airport to itself.")
        elif other.id in self._adjacent or self.id in other._adjacent:
            raise ValueError("Airport already exists in the adjacent list.")
        else:
            self._adjacent[other.id] = distance
            other._adjacent[self.id] = distance


class AirportsGraph:
    """A weighted graph used to represent airport connections and the distances of the distance of each route"""

    # Private Instance Attributes:
    #     - _vertices:
    #         A collection of the vertices contained in this graph.
    #         Maps airport id to _Vertex object.
    #     - _edges:
    #         A list of edges in the graph
    #     - _edge_indices:
    #         A collection of the edge indices contained in this graph.
    #         Maps vertex item (id) to edge index.

    _vertices: dict[Any, _AirportVertex]

    def __init__(self):
        self._vertices = {}

    def add_vertex(self, airport_id: int, item: _AirportVertex) -> None:
        """Add an airport to the graph, mapping the airport id to the vertex object"""
        if airport_id not in self._vertices:
            self._vertices[airport_id] = item

    def add_edge(self, source_id: int, destination_id: int) -> None:
        """Add an edge to the graph"""
        if source_id in self._vertices and destination_id in self._vertices:
            source_vertex = self.get_vertex(source_id)
            destination_vertex = self.get_vertex(destination_id)
            # case if edge already made from other side to improve speed. we assume 0 means edge does not exist.
            if source_vertex.is_adjacent(destination_vertex):
                raise ValueError("Edge already exists between these two airports.")
            else:
                distance = self.get_earth_distance(source_id, destination_id)

                source_vertex.add_adjacent(destination_vertex, distance)  # Will add the reverse edge as well
        else:
            raise KeyError("Source ID or Destination ID do not exist in this graph.")

    def get_vertex(self, airport_id: int) -> Optional[_AirportVertex]:
        """Return a vertex object from its id"""
        return self._vertices.get(airport_id)

    def get_earth_distance(self, airport_id1: int, airport_id2: int) -> int:
        """Return the rounded integer distance (in kilometers) between the given two airports"""
        airport1_coords = self._vertices[airport_id1].coordinates
        airport2_coords = self._vertices[airport_id2].coordinates

        lat1 = radians(airport1_coords[0])
        lat2 = radians(airport2_coords[0])
        long1 = radians(airport1_coords[1])
        long2 = radians(airport2_coords[1])

        # Reversine formula given by Geeks4Geeks
        dlon = long2 - long1
        dlat = lat2 - lat1
        a = sin(dlat / 2) ** 2 + cos(lat1) * cos(lat2) * sin(dlon / 2) ** 2

        c = 2 * asin(sqrt(a))
        r = 6371

        return int(round(c * r, 0))

    def is_connected(self, source_id: int, destination_id: int, visited: set[int] = None) -> bool:
        """Check if two vertices are connected"""
        if visited is None:
            visited = set()

        if source_id == destination_id:
            return True

        visited.add(source_id)

        for neighbour in self.get_vertex(source_id).get_neighbours():
            if neighbour not in visited:
                if self.is_connected(neighbour, destination_id, visited):
                    return True

        return False

    def __contains__(self, airport_id: int) -> bool:
        """Check if an airport is in the graph"""
        return airport_id in self._vertices

    def __iter__(self):
        """Iterate through the airport objects"""
        return iter(self._vertices.values())

    def __len__(self):
        """Get the number of vertices in the graph"""
        return len(self._vertices)

    def to_networkx(self, max_vertices: int = 5000) -> nx.Graph:
        """Convert this graph into a networkx Graph.

        max_vertices specifies the maximum number of vertices that can appear in the graph.
        (This is necessary to limit the visualization output for large graphs.)
        """
        graph_nx = nx.Graph()
        for v in self._vertices.values():
            graph_nx.add_node(
                v.name, latitude=v.coordinates[0], longitude=v.coordinates[1], id = v.id)

            for u in v.get_neighbours():
                u_vertex = self._vertices[u]
                if graph_nx.number_of_nodes() < max_vertices:
                    graph_nx.add_node(u_vertex.name, latitude=u_vertex.coordinates[0],
                                      longitude=u_vertex.coordinates[1], id = u_vertex.id)

                if u_vertex.name in graph_nx.nodes:
<<<<<<< HEAD
                    ind1 = self._edge_indices[u_vertex.id]
                    ind2 = self._edge_indices[v.id]
                    distance = self._edges[ind1][ind2]
=======
                    distance = v.get_distance(u_vertex)
>>>>>>> b0f1f6dc
                    graph_nx.add_edge(v.name, u_vertex.name, weight = distance)

            if graph_nx.number_of_nodes() >= max_vertices:
                break

        return graph_nx
    
<<<<<<< HEAD
    def get_close_airports(self, airport_ids: list[int], max_distance: int) -> list[str]:
         """Get a list of airports name within max_distance from the given airport ids"""
         # List check
         for airport_id in airport_ids:
             if airport_id not in self._vertices:
                 raise KeyError(f"Airport ID {airport_id} not found in the graph.")
 
         close_airports = [v for v in self.get_neighbours(airport_ids[0]) if self.get_distance(airport_ids[0], v) <= max_distance]
         for airport_id in airport_ids[1:]:
             close_airports = [v for v in close_airports if self.get_distance(airport_id, v) <= max_distance]
         result = []
         for i in close_airports:
             result.append(self._vertices[i].name)
         return result
=======
    def get_close_airports(self, airport_ids: list[int], max_distance: int) -> set[int]:
        """Return a set of airport ids within max_distance from the given airport ids"""
        # Input check
        for airport_id in airport_ids:
            if airport_id not in self._vertices:
                raise KeyError(f"Airport ID {airport_id} not found in the graph.")

        close_airports = {neighbour for neighbour in self.get_vertex(airport_ids[0]).get_neighbours() if
            self.get_earth_distance(airport_ids[0], neighbour) <= max_distance}

        for airport_id in airport_ids[1:]:
            close_airports = close_airports.intersection(
                {neighbour for neighbour in self.get_vertex(airport_id).get_neighbours() if
                 self.get_earth_distance(airport_id, neighbour) <= max_distance})
        
        return close_airports
>>>>>>> b0f1f6dc


def load_airports_graph(df1: pd.DataFrame, df2: pd.DataFrame) -> AirportsGraph:
    """Given two pandas DataFrame objects airports and routes, build and return an airport graph using the data

    Preconditions:
    - df1 is a valid airports dataframe
    - df2 is a valid routes dataframe with the routes between airports that exist in df1

    Note:
        Our implementation may look a bit unorganized due to indexing the rows, but this is a faster alternative to
        iterating through dataframe objects.
    """

    airports_graph = AirportsGraph()

    # Create vertices using itertuples instead of to_dict
    for row in df1.itertuples(index=False):
        airport_id = row[0]  # This corresponds to 'Airport ID'
        current_item = _AirportVertex(airport_id, row[1], row[4], row[5], row[8],
                                      (row[6], row[7]),
                                      Location(row[2], row[3], row[9]))
        airports_graph.add_vertex(airport_id, current_item)

    # Create edges for routes using itertuples
    for row in df2.itertuples(index=False):
        source_airport_id = row[3]  # This corresponds to 'Source airport ID'
        # This corresponds to 'Destination airport ID'
        destination_airport_id = row[5]

        # Ensure both airports exist in the airports dataframe
        if source_airport_id in airports_graph and destination_airport_id in airports_graph:
            airports_graph.add_edge(source_airport_id, destination_airport_id)

    return airports_graph


if __name__ == "__main__":
    # import doctest

    # doctest.testmod()

    # import python_ta
    #
    # python_ta.check_all(config={
    #     'extra-imports': [],  # the names (strs) of imported modules
    #     'allowed-io': [],  # the names (strs) of functions that call print/open/input
    #     'max-line-length':` 120
    # })
    from visualizer import visualize_graph

    airports_data = "data/airports_small.dat"
    routes_data = "data/routes_small.dat"

<<<<<<< HEAD
    #airports_data = "https://raw.githubusercontent.com/jpatokal/openflights/master/data/airports.dat"
    #airports_data = "/Users/billychen/Downloads/coding/school-project/csc111p2-main/data/airports_small.dat"

    #routes_data = "https://raw.githubusercontent.com/jpatokal/openflights/master/data/routes.dat"
    #routes_data = "/Users/billychen/Downloads/coding/school-project/csc111p2-main/data/routes_small.dat"

    airports_data = "data/airports_small.dat"
    routes_data = "data/routes_small.dat"
=======
    # airports_data = "https://raw.githubusercontent.com/jpatokal/openflights/master/data/airports.dat"
    # routes_data = "https://raw.githubusercontent.com/jpatokal/openflights/master/data/routes.dat"
>>>>>>> b0f1f6dc

    airports_df, routes_df = load_airport_and_route_data(
        airports_data, routes_data)

    g = load_airports_graph(airports_df, routes_df)

    visualize_graph(g)

    # Testing
    # print(g.get_neighbours(1))

    # print(g.is_connected(1, 2))<|MERGE_RESOLUTION|>--- conflicted
+++ resolved
@@ -227,53 +227,24 @@
                                       longitude=u_vertex.coordinates[1], id = u_vertex.id)
 
                 if u_vertex.name in graph_nx.nodes:
-<<<<<<< HEAD
-                    ind1 = self._edge_indices[u_vertex.id]
-                    ind2 = self._edge_indices[v.id]
-                    distance = self._edges[ind1][ind2]
-=======
-                    distance = v.get_distance(u_vertex)
->>>>>>> b0f1f6dc
-                    graph_nx.add_edge(v.name, u_vertex.name, weight = distance)
+                    graph_nx.add_edge(v.name, u_vertex.name)
 
             if graph_nx.number_of_nodes() >= max_vertices:
                 break
 
         return graph_nx
-    
-<<<<<<< HEAD
-    def get_close_airports(self, airport_ids: list[int], max_distance: int) -> list[str]:
-         """Get a list of airports name within max_distance from the given airport ids"""
-         # List check
-         for airport_id in airport_ids:
-             if airport_id not in self._vertices:
-                 raise KeyError(f"Airport ID {airport_id} not found in the graph.")
- 
-         close_airports = [v for v in self.get_neighbours(airport_ids[0]) if self.get_distance(airport_ids[0], v) <= max_distance]
-         for airport_id in airport_ids[1:]:
-             close_airports = [v for v in close_airports if self.get_distance(airport_id, v) <= max_distance]
-         result = []
-         for i in close_airports:
-             result.append(self._vertices[i].name)
-         return result
-=======
-    def get_close_airports(self, airport_ids: list[int], max_distance: int) -> set[int]:
-        """Return a set of airport ids within max_distance from the given airport ids"""
-        # Input check
+
+    def get_close_airports(self, airport_ids: list[int], max_distance: int) -> list[int]:
+        """Get a dictionary of airports within max_distance from the given airport ids"""
+        # List check
         for airport_id in airport_ids:
             if airport_id not in self._vertices:
                 raise KeyError(f"Airport ID {airport_id} not found in the graph.")
 
-        close_airports = {neighbour for neighbour in self.get_vertex(airport_ids[0]).get_neighbours() if
-            self.get_earth_distance(airport_ids[0], neighbour) <= max_distance}
-
+        close_airports = [v for v in self.get_neighbours(airport_ids[0]) if self.get_distance(airport_ids[0], v) <= max_distance]
         for airport_id in airport_ids[1:]:
-            close_airports = close_airports.intersection(
-                {neighbour for neighbour in self.get_vertex(airport_id).get_neighbours() if
-                 self.get_earth_distance(airport_id, neighbour) <= max_distance})
-        
+            close_airports = [v for v in close_airports if self.get_distance(airport_id, v) <= max_distance]
         return close_airports
->>>>>>> b0f1f6dc
 
 
 def load_airports_graph(df1: pd.DataFrame, df2: pd.DataFrame) -> AirportsGraph:
@@ -328,19 +299,8 @@
     airports_data = "data/airports_small.dat"
     routes_data = "data/routes_small.dat"
 
-<<<<<<< HEAD
-    #airports_data = "https://raw.githubusercontent.com/jpatokal/openflights/master/data/airports.dat"
-    #airports_data = "/Users/billychen/Downloads/coding/school-project/csc111p2-main/data/airports_small.dat"
-
-    #routes_data = "https://raw.githubusercontent.com/jpatokal/openflights/master/data/routes.dat"
-    #routes_data = "/Users/billychen/Downloads/coding/school-project/csc111p2-main/data/routes_small.dat"
-
-    airports_data = "data/airports_small.dat"
-    routes_data = "data/routes_small.dat"
-=======
-    # airports_data = "https://raw.githubusercontent.com/jpatokal/openflights/master/data/airports.dat"
-    # routes_data = "https://raw.githubusercontent.com/jpatokal/openflights/master/data/routes.dat"
->>>>>>> b0f1f6dc
+    airports_data = "https://raw.githubusercontent.com/jpatokal/openflights/master/data/airports.dat"
+    routes_data = "https://raw.githubusercontent.com/jpatokal/openflights/master/data/routes.dat"
 
     airports_df, routes_df = load_airport_and_route_data(
         airports_data, routes_data)
