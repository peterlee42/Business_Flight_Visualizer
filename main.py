"""Our graph ADT"""

from __future__ import annotations

from dataclasses import dataclass
from math import asin, cos, radians, sin, sqrt
from typing import Any, Union

import networkx as nx
import pandas as pd

from airports_data import load_data


@dataclass
class Airport:
    """DataClass representing information about a given airport.

    Instance Attributes:
        - name: The name of an airport
        - city: The city of the location
        - country: The country for the location
        - coordinates: The coordinates of an airport on map using longitude and latitude
        - altitude: The altitude of an airport
        - timezone: The timezone for the location

    Representation Invariants:
        - self.name != ''
        - self.altitude > 0
        - self.coordinates != tuple()
        - self.city != ''
        - self.country != ''
        - self.timezone != ''
    """

    name: str
    city: str
    country: str
    coordinates: tuple[float, float]
    altitude: int
    timezone: str


class _AirportVertex:
    """Airport Vertex Class

    Instance Attributes:
    - id: The given OpenFlights id of an airport
    - item: The characteristics of the airport vertex
    - safety_index: The safety index of the country that the airport is in. We consider this as the "vertex weight."
    - neighbours: The airport vertices that are adjacent to this vertex, and their corresponding edge weights.

    Representation Invariants:
    - self.id >= 0
    - self.safety_index >= 0
    - self not in self.neighbours
    - all(self in u.neighbours for u in self.neighbours)
    """

    id: int
    item: Airport
    safety_index: float
    neighbours: dict[_AirportVertex, Union[int, float]]

    def __init__(self, airport_id: int, item: Airport, safety_index: float) -> None:
        self.id = airport_id
        self.item = item
        self.safety_index = safety_index
        self.neighbours = {}

    def get_degree(self) -> int:
        """Return the degree of this vertex"""
        return len(self.neighbours)


class AirportsGraph:
    """A weighted graph used to represent airport connections and the distances of the distance of each route"""

    # Private Instance Attributes:
    #     - _vertices:
    #         A collection of the vertices contained in this graph.
    #         Maps airport id to _Vertex object.

    _vertices: dict[Any, _AirportVertex]

    def __init__(self) -> None:
        self._vertices = {}

    def add_vertex(self, airport_id: int, item: Airport, safety_index: float) -> None:
        """Add an airport to the graph, mapping the airport id to the vertex object"""
        if airport_id not in self._vertices:
            self._vertices[airport_id] = _AirportVertex(airport_id, item, safety_index)

    def add_edge(self, source_id: int, destination_id: int) -> None:
        """Add an adjacent airport and its distance to this vertex. Since the graph is not oriented, we also add the
        reverse edge.

        Preconditions:
            - source_id != destination_id
        """
        if source_id in self._vertices and destination_id in self._vertices:
            # Since the graph is not oriented, the edges will be symmetric.
            source_vertex = self._vertices[source_id]
            destination_vertex = self._vertices[destination_id]

            # case if edge already exists, we don't need to recalculate distance to improve runtime.
            if (
                    source_vertex in destination_vertex.neighbours
                    or destination_vertex in source_vertex.neighbours
            ):
                return
            else:
                distance = self.get_earth_distance(source_id, destination_id)

                source_vertex.neighbours[destination_vertex] = distance
                destination_vertex.neighbours[source_vertex] = distance
        else:
            raise KeyError("Source ID or Destination ID do not exist in this graph.")

    def get_neighbours(self, airport_id: int) -> set[int]:
        """Return a set of airport ids that are adjacent to the vertex corresponding to the given airport id.
        If the id does not exist, raise a Value Error.
        """
        if airport_id in self._vertices:
            return {neighbour.id for neighbour in self._vertices[airport_id].neighbours}
        else:
            raise ValueError("The given airport id does not exist.")

    def get_earth_distance(self, airport_id1: int, airport_id2: int) -> int:
        """Return the rounded integer distance (in kilometers) between the given two airports

        Credits to Geeks4Geeks for .
        """
        airport1_coords = self._vertices[airport_id1].item.coordinates
        airport2_coords = self._vertices[airport_id2].item.coordinates

        lat1 = radians(airport1_coords[0])
        lat2 = radians(airport2_coords[0])
        long1 = radians(airport1_coords[1])
        long2 = radians(airport2_coords[1])

        # Reversine formula given by Geeks4Geeks
        dlon = long2 - long1
        dlat = lat2 - lat1
        a = sin(dlat / 2) ** 2 + cos(lat1) * cos(lat2) * sin(dlon / 2) ** 2

        c = 2 * asin(sqrt(a))
        r = 6371

        return int(round(c * r, 0))

    def is_connected(self, source_id: int, destination_id: int, visited: set[int]) -> bool:
        """Check if two vertices are connected"""
        if visited is set():
            visited = set()

        if source_id == destination_id:
            return True

        visited.add(source_id)

        for neighbour in self.get_neighbours(source_id):
            if neighbour not in visited:
                if self.is_connected(neighbour, destination_id, visited):
                    return True

        return False

    def get_distance(self, id1: int, id2: int) -> float:
        """Return the distance between the corresponding vertices with id1 and id2.
        Raise a ValueError if either id does not exist."""
        if id1 in self._vertices and id2 in self._vertices:
            v1 = self._vertices[id1]
            v2 = self._vertices[id2]
            return v1.neighbours.get(v2, 0)
        else:
            raise ValueError("No distance given between these two airports.")

    def __contains__(self, airport_id: int) -> bool:
        """Check if an airport is in the graph"""
        return airport_id in self._vertices

    def __iter__(self) -> iter:
        """Iterate through the airport objects"""
        return iter(self._vertices.values())

    def __len__(self) -> int:
        """Get the number of vertices in the graph"""
        return len(self._vertices)

    def to_networkx(self, max_vertices: int = 7000) -> nx.Graph:
        """Convert this graph into a networkx Graph.

        max_vertices specifies the maximum number of vertices that can appear in the graph.
        (This is necessary to limit the visualization output for large graphs.)

        This code has been inspired by the method built in exercise3/exercise4
        """

        graph_nx = nx.Graph()
        for v in self._vertices.values():
            graph_nx.add_node(
                v.item.name,
                latitude=v.item.coordinates[0],
                longitude=v.item.coordinates[1],
                id=v.id,
            )

            for u in v.neighbours:
                if graph_nx.number_of_nodes() < max_vertices:
                    graph_nx.add_node(
                        u.item.name,
                        latitude=u.item.coordinates[0],
                        longitude=u.item.coordinates[1],
                        id=u.id,
                    )

                if u.item.name in graph_nx.nodes:
                    distance = v.neighbours[u]
                    graph_nx.add_edge(v.item.name, u.item.name, weight=distance)

            if graph_nx.number_of_nodes() >= max_vertices:
                break

        return graph_nx

    def get_close_airports(self, airport_ids: list[int], max_distance: int) -> set[int]:
        """Return a set of airport ids that are adjacent to every airport in airport_ids within max_distance.

        Preconditions:
            - all({airport_id in self._vertices for airport_id in airport_ids})
        """
        assert all({curr_id in self._vertices for curr_id in airport_ids})

        # Compute the neighbours that are at most max_distance far first.
        curr_airport_vertex = self._vertices[airport_ids[0]]

        # Set comprehension to find all id of neighbours that are at most max_distance far
        close_airports = {neighbour.id for neighbour in curr_airport_vertex.neighbours if
                          curr_airport_vertex.neighbours[neighbour] <= max_distance}

        # Then we can find the intersection of all airports that are at most max_distance away from all airports.
        for airport_id in airport_ids[1:]:
            curr_airport_vertex = self._vertices[airport_id]
            close_airports = close_airports.intersection(
                {neighbour.id for neighbour in curr_airport_vertex.neighbours if
                 curr_airport_vertex.neighbours[neighbour] <= max_distance})

        return close_airports

    def rank_airports_connections(self, airport_ids: set[int], max_out_size: int) -> list[int]:
        """Rank the airports by their number of connections

        Preconditions:
            - all({airport_id in self._vertices for airport_id in airport_ids})
        """
        assert all({curr_id in self._vertices for curr_id in airport_ids})

        # Rank the airports by their degree (number of connections)
        # and return the top max_out_size airports
        ranked_airports = sorted(airport_ids, key=lambda x: self._vertices[x].get_degree(), reverse=True)

        return ranked_airports[:max_out_size]


def load_airports_graph(df1: pd.DataFrame, df2: pd.DataFrame) -> AirportsGraph:
    """Given two pandas DataFrame objects airports and routes, build and return an airport graph using the data

    Preconditions:
    - df1 is a valid airports dataframe
    - df2 is a valid routes dataframe with the routes between airports that exist in df1

    Note:
        Our implementation may look a bit unorganized due to indexing the rows, but this is a faster alternative to
        iterating through dataframe objects.
    """

    airports_graph = AirportsGraph()

    # Create vertices using itertuples instead of to_dict
    for row in df1.itertuples(index=False):
        airport_id = row[0]  # This corresponds to 'Airport ID'
        current_item = Airport(row[1], row[2], row[3], (row[4], row[5]), row[6], row[7])
        current_safety_index = row[8]
        airports_graph.add_vertex(airport_id, current_item, current_safety_index)

    # Create edges for routes using itertuples
    for row in df2.itertuples(index=False):
        source_airport_id = row[3]  # This corresponds to 'Source airport ID'
        # This corresponds to 'Destination airport ID'
        destination_airport_id = row[5]

        # Ensure both airports exist in the airports dataframe
        if (
                source_airport_id in airports_graph
                and destination_airport_id in airports_graph
        ):
            airports_graph.add_edge(source_airport_id, destination_airport_id)

    return airports_graph


if __name__ == "__main__":
    import doctest

    doctest.testmod()

    import python_ta

    python_ta.check_all(config={
        'extra-imports': ["pandas", "networkx", "visualizer", "math", "airports_data"],
        # the names (strs) of imported modules
        'allowed-io': [],  # the names (strs) of functions that call print/open/input
        'max-line-length': 120
    })

    from visualizer import visualize_graph, visualize_graph_app

    # airports_data = "data/airports_small.dat"
    # routes_data = "data/routes_small.dat"

    airports_data = "https://raw.githubusercontent.com/jpatokal/openflights/master/data/airports.dat"
    routes_data = (
        "https://raw.githubusercontent.com/jpatokal/openflights/master/data/routes.dat"
    )

    safety_data = "data/safest-countries-in-the-world-2025.csv"

    airports_df, routes_df = load_data(airports_data, routes_data, safety_data)

    g = load_airports_graph(airports_df, routes_df)

<<<<<<< HEAD
    visualize_graph(g)
=======
    #visualize_graph(g)
    visualize_graph_app(g)

    # Testing
    # print(g.get_neighbours(1))

    # print(g.is_connected(1, 2))
>>>>>>> 0dc59a7b
<|MERGE_RESOLUTION|>--- conflicted
+++ resolved
@@ -330,14 +330,5 @@
 
     g = load_airports_graph(airports_df, routes_df)
 
-<<<<<<< HEAD
     visualize_graph(g)
-=======
-    #visualize_graph(g)
-    visualize_graph_app(g)
-
-    # Testing
-    # print(g.get_neighbours(1))
-
-    # print(g.is_connected(1, 2))
->>>>>>> 0dc59a7b
+    # visualize_graph_app(g)