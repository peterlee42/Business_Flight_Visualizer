--- conflicted
+++ resolved
@@ -33,7 +33,6 @@
     """Airport Vertex Class
 
     Instance Attributes:
-<<<<<<< HEAD
     - id: int
         The airport id
     - name: str
@@ -50,7 +49,6 @@
         The airport location (city, country, timezone)
     - _adjacent: dict[Any, float]
         The adjacent airports and their distances, maps airport id to weight (distance)
-=======
     - id: The OpenFlights id of an airport
     - name: The name of an airport
     - iata: The IATA code of an airport
@@ -66,7 +64,6 @@
     - self.icao != ''
     - self.altitude > 0
     - self.coordinates != tuple()
->>>>>>> f44cae20
     """
     id: int
     name: str
@@ -138,13 +135,6 @@
 
     def __init__(self):
         self._vertices = {}
-<<<<<<< HEAD
-=======
-        self._edges = []
-        self._edge_indices = {}
-
-        # TODO: Fix implementation (maybe do one like EX4)
->>>>>>> f44cae20
 
     def add_vertex(self, airport_id: int, item: _AirportVertex) -> None:
         """Add an airport to the graph, mapping the airport id to the vertex object"""
@@ -237,21 +227,13 @@
                                       longitude=u_vertex.coordinates[1])
 
                 if u_vertex.name in graph_nx.nodes:
-<<<<<<< HEAD
                     distance = v.get_distance(u_vertex)
                     graph_nx.add_edge(v.name, u_vertex.name, weight = distance)
-=======
-                    ind1 = self._edge_indices[u_vertex.id]
-                    ind2 = self._edge_indices[v.id]
-                    distance = self._edges[ind1][ind2]
-                    graph_nx.add_edge(v.name, u_vertex.name, weight=distance)
->>>>>>> f44cae20
 
             if graph_nx.number_of_nodes() >= max_vertices:
                 break
 
         return graph_nx
-<<<<<<< HEAD
     
     def get_close_airports(self, airport_ids: list[int], max_distance: int) -> set[int]:
         """Return a set of airport ids within max_distance from the given airport ids"""
@@ -268,22 +250,6 @@
                 {neighbour for neighbour in self.get_vertex(airport_id).get_neighbours() if
                  self.get_earth_distance(airport_id, neighbour) <= max_distance})
         
-=======
-
-    def get_close_airports(self, airport_ids: list[int], max_distance: int) -> list[int]:
-        """Get a dictionary of airports within max_distance from the given airport ids"""
-        # List check
-        for airport_id in airport_ids:
-            if airport_id not in self._vertices:
-                raise KeyError(
-                    f"Airport ID {airport_id} not found in the graph.")
-
-        close_airports = [v for v in self.get_neighbours(
-            airport_ids[0]) if self.get_distance(airport_ids[0], v) <= max_distance]
-        for airport_id in airport_ids[1:]:
-            close_airports = [v for v in close_airports if self.get_distance(
-                airport_id, v) <= max_distance]
->>>>>>> f44cae20
         return close_airports
 
 
