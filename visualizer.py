--- conflicted
+++ resolved
@@ -4,71 +4,32 @@
 import main
 import dash
 from dash import dcc, html, Output, Input, State
+import plotly.io as plo
 
 plo.renderers.default = 'browser'
 
 
-<<<<<<< HEAD
-def visualize_graph(graph: main.AirportsGraph, max_vertices: int = 5000):
-=======
 def visualize_graph(graph: main.AirportsGraph, max_vertices: int = 5000) -> None:
->>>>>>> 740c61ff
     """Visualize graph on map"""
     graph_nx = graph.to_networkx(max_vertices)
 
-    latitudes = []
-    longitudes = []
-    node_names = []
-
+    node_traces = []
     for node in graph_nx.nodes:
-        lat = graph_nx.nodes[node]['latitude']
-        lon = graph_nx.nodes[node]['longitude']
-        latitudes.append(lat)
-        longitudes.append(lon)
-        node_names.append(node)
-
-<<<<<<< HEAD
-    # edge_lons = []
-    # edge_lats = []
-    edge_traces = []
-    for edge in graph_nx.edges:
-        node1, node2 = edge
-        lat1, lon1 = graph_nx.nodes[node1]['latitude'], graph_nx.nodes[node1]['longitude']
-        lat2, lon2 = graph_nx.nodes[node2]['latitude'], graph_nx.nodes[node2]['longitude']
-        # None separates the line segments
-        # edge_lats.extend([lat1, lat2, None])
-        # edge_lons.extend([lon1, lon2, None])
-
-        edge_trace = go.Scattermap(
-            mode="lines",
-            lon=[lon1, lon2, None],
-            lat=[lat1, lat2, None],
-            line=dict(width=2, color='rgba(0, 0, 0, 0.1)'),
-            hoverinfo='none'  # potentially distance value or cost of living info
-            # name='Airport Connections',
-            # opacity=0.2
+        lat1 = graph_nx.nodes[node]['latitude']
+        lon1 = graph_nx.nodes[node]['longitude']
+        id1 = graph_nx.nodes[node]['id']
+
+        node_trace = go.Scattermap(
+            mode="markers",
+            lon=[lon1],
+            lat=[lat1],
+            text=[node],
+            name="Airports",
+            marker={'size': 4, 'color': 'black'},
+            ids=[id1]
         )
-        edge_traces.append(edge_trace)
-
-    # edge_traces = go.Scattermap(
-    #     mode="lines",
-    #     lon=edge_lons,
-    #     lat=edge_lats,
-    #     line=dict(width=2, color='rgba(0, 0, 0, 0.1)'),
-    #     name='Airport Connections',
-    #     #opacity=0.2
-    # )
-
-    node_trace = go.Scattermap(
-        mode="markers",
-        lon=longitudes,
-        lat=latitudes,
-        text=node_names,
-        name='Airports',
-        marker={'size': 6, 'color': 'black'},
-    )
-    fig = go.Figure(data=edge_traces + [node_trace])
-=======
+        node_traces.append(node_trace)
+
     edge_traces = []
     text_traces = []
     for edge in graph_nx.edges(data=True):
@@ -102,46 +63,15 @@
         text_traces.append(text_trace)
 
     fig = go.Figure(data=edge_traces + node_traces + text_traces)
->>>>>>> 740c61ff
     fig.update_layout(
         margin={'l': 0, 't': 0, 'b': 0, 'r': 0},
         showlegend=False,
         map={
             'center': {'lon': 10, 'lat': 10},
             'style': "open-street-map",
-            'center': {'lon': -20, 'lat': -20},
             'zoom': 1,
         },
         title="Airports Network Visualization",
-<<<<<<< HEAD
-    )
-
-    def change_edge_color(node_name):
-        for i, edge in enumerate(list(graph_nx.edges)):
-            if node_name in edge[0] or node_name in edge[1]:
-                fig.data[i].line.color = 'rgba(0, 0, 0, 0.8)'
-            else:
-                fig.data[i].line.color = 'rgba(0, 0, 0, 0.1)'
-        return fig
-
-    def change_color_back():
-        for i, edge in enumerate(list(graph_nx.edges)):
-            fig.data[i].line.color = 'rgba(0, 0, 0, 0.1)'
-        return fig
-
-    # Dash App
-    app = dash.Dash(__name__)
-    app.layout = html.Div([
-        html.H3("Airports Network Visualization"),
-        dcc.Graph(id='world-graph',
-                  figure=fig,
-                  style={'height': '600px', 'width': '100%'}),
-        html.Div(id='output', style={
-                 'marginTop': '20px', 'marginLeft': '300px', 'fontSize': '18px', 'color': 'green'})
-    ])
-
-    clicked_nodes = []
-=======
     )
 
     def change_node_color(node_name: str) -> go.Figure:
@@ -248,60 +178,11 @@
 
     clicked_nodes_name = []
     clicked_node = []
->>>>>>> 740c61ff
 
     @app.callback(
         Output('output', 'children'),
         Output('world-graph', 'figure'),
         Input('world-graph', 'clickData'),
-<<<<<<< HEAD
-        prevent_initial_call=True
-    )
-
-    def display_click(clickData):
-        """..."""
-        # TODO: ADD DOCSTRING
-        if not clickData or 'points' not in clickData:
-            return ""
-
-        point = clickData['points'][0]
-        node_name = point['text']
-
-        if node_name not in graph_nx.nodes:
-            return ""
-
-        # Add clicked node to list
-        clicked_nodes.append(node_name)
-
-        if len(clicked_nodes) < 2:
-            change_edge_color(node_name)
-            return f"Selected node: {node_name}. Click one more node.", fig
-
-        # Compute distance
-        n1, n2 = clicked_nodes[:2]
-        # lat1, lon1 = graph_nx.nodes[n1]['latitude'], graph_nx.nodes[n1]['longitude']
-        # lat2, lon2 = graph_nx.nodes[n2]['latitude'], graph_nx.nodes[n2]['longitude']
-        # pos1 = (lat1, lon1)
-        # pos2 = (lat2, lon2)
-        connected = False
-        for edge in graph_nx.edges(data=True):
-            if n1 in edge and n2 in edge:
-                print(edge[2]["weight"])
-                distance_km = edge[2]["weight"]
-                connected = True
-        if connected:
-            # Reset after two clicks
-            clicked_nodes.clear()
-            change_color_back()
-
-            return f"Distance between {n1} and {n2}: {distance_km:.2f} km", fig
-        else:
-            clicked_nodes.clear()
-            change_color_back()
-            return "Selected node is not connected", fig
-
-    app.run(debug=True)
-=======
         Input('my-input', 'value'),
         Input('submit-button-state', 'n_clicks'),
         prevent_initial_call=True
@@ -361,5 +242,4 @@
 #         'extra-imports': [],  # the names (strs) of imported modules
 #         'allowed-io': [],  # the names (strs) of functions that call print/open/input
 #         'max-line-length': 120
-#     })
->>>>>>> 740c61ff
+#     })