"""Visualizer for our graph"""
import plotly.graph_objects as go
<<<<<<< HEAD
=======

import main
import dash
from dash import dcc, html, Output, Input, State

>>>>>>> b0f1f6dc
import plotly.io as plo
import dash
from dash import dcc, html, Output, Input, ctx
import main

plo.renderers.default = 'browser'


<<<<<<< HEAD
def visualize_graph(graph: main.AirportsGraph, max_vertices: int = 5000) -> None:
=======
def visualize_graph(graph: main.AirportsGraph, max_vertices: int = 5000):
>>>>>>> b0f1f6dc
    """Visualize graph on map"""
    graph_nx = graph.to_networkx(max_vertices)

    node_traces = []
    for node in graph_nx.nodes:
<<<<<<< HEAD
        lat1 = graph_nx.nodes[node]['latitude']
        lon1 = graph_nx.nodes[node]['longitude']
        id1 = graph_nx.nodes[node]['id']

        node_trace = go.Scattermap(
            mode="markers",
            lon=[lon1],
            lat=[lat1],
            text=[node],
            name="Airports",
            marker={'size': 4, 'color': 'black'},
            ids=[id1]
        )
        node_traces.append(node_trace)

    edge_traces = []
    text_traces = []
    for edge in graph_nx.edges(data=True):
        node1 = edge[0]
        node2 = edge[1]
        lat1, lon1 = graph_nx.nodes[node1]['latitude'], graph_nx.nodes[node1]['longitude']
        lat2, lon2 = graph_nx.nodes[node2]['latitude'], graph_nx.nodes[node2]['longitude']

        edge_trace = go.Scattermap(
            mode="lines+text",
            lon=[lon1, lon2, None],
            lat=[lat1, lat2, None],
            line={"width": 2, "color": 'rgba(0, 0, 0, 0.1)'},
        )
        edge_traces.append(edge_trace)

        # Compute the midpoint coordinates for the label
        mid_lon = (lon1 + lon2) / 2
        mid_lat = (lat1 + lat2) / 2

        # Create a separate trace to display the distance label at the midpoint
        text_trace = go.Scattermap(
            mode="text",
            lon=[mid_lon],
            lat=[mid_lat],
            text=[str(edge[2]['weight']) + 'km'],
            textposition="middle center",
            showlegend=False,
            textfont={"size": 8}
        )
        text_traces.append(text_trace)

    fig = go.Figure(data=edge_traces + node_traces + text_traces)
=======
        lat = graph_nx.nodes[node]['latitude']
        lon = graph_nx.nodes[node]['longitude']
        latitudes.append(lat)
        longitudes.append(lon)
        node_names.append(node)

    # edge_lons = []
    # edge_lats = []
    edge_traces = []
    for edge in graph_nx.edges:
        node1, node2 = edge
        lat1, lon1 = graph_nx.nodes[node1]['latitude'], graph_nx.nodes[node1]['longitude']
        lat2, lon2 = graph_nx.nodes[node2]['latitude'], graph_nx.nodes[node2]['longitude']
        # None separates the line segments
        # edge_lats.extend([lat1, lat2, None])
        # edge_lons.extend([lon1, lon2, None])

        edge_trace = go.Scattermap(
            mode="lines",
            lon=[lon1, lon2, None],
            lat=[lat1, lat2, None],
            line=dict(width=2, color='rgba(0, 0, 0, 0.1)'),
            hoverinfo='none'  # potentially distance value or cost of living info
            # name='Airport Connections',
            # opacity=0.2
        )
        edge_traces.append(edge_trace)

    # edge_traces = go.Scattermap(
    #     mode="lines",
    #     lon=edge_lons,
    #     lat=edge_lats,
    #     line=dict(width=2, color='rgba(0, 0, 0, 0.1)'),
    #     name='Airport Connections',
    #     #opacity=0.2
    # )

    node_trace = go.Scattermap(
        mode="markers",
        lon=longitudes,
        lat=latitudes,
        text=node_names,
        name='Airports',
        marker={'size': 6, 'color': 'black'},
    )
    fig = go.Figure(data=edge_traces + [node_trace])
>>>>>>> b0f1f6dc
    fig.update_layout(
        margin={'l': 0, 't': 0, 'b': 0, 'r': 0},
        showlegend=False,
        map={
            'center': {'lon': 10, 'lat': 10},
            'style': "open-street-map",
            'zoom': 1,
        },
        title="Airports Network Visualization",
    )

<<<<<<< HEAD
    def change_node_color(node_name: str) -> go.Figure:
        """docstring"""
        for i, value in enumerate(fig.data):
            if value in edge_traces or value in text_traces:
                pass
            else:
                if node_name == fig.data[i].text[0]:
                    fig.data[i].marker = {'size': 10, 'color': 'black'}
                    return fig
        return fig

    def change_node_back() -> go.Figure:
        """docstring"""
        for i, value in enumerate(fig.data):
            if value in edge_traces or value in text_traces:
                pass
            else:
                fig.data[i].marker = {'size': 4, 'color': 'black'}
=======
    def change_edge_color(node_name):
        for i, edge in enumerate(list(graph_nx.edges)):
            if node_name in edge[0] or node_name in edge[1]:
                fig.data[i].line.color = 'rgba(0, 0, 0, 0.8)'
            else:
                fig.data[i].line.color = 'rgba(0, 0, 0, 0.1)'
        return fig

    def change_color_back():
        for i, edge in enumerate(list(graph_nx.edges)):
            fig.data[i].line.color = 'rgba(0, 0, 0, 0.1)'
>>>>>>> b0f1f6dc
        return fig

    # Dash App
    app = dash.Dash(__name__)
<<<<<<< HEAD

    app.layout = html.Div(
        style={
            'backgroundColor': '#f9f9f9',
            'fontFamily': 'Arial, sans-serif',
            'padding': '20px'
        },
        children=[
            html.H3(
                "Business Travel Flight Visualizer",
                style={'textAlign': 'center', 'color': '#333'}
            ),
            dcc.Graph(
                id='world-graph',
                figure=fig,
                style={
                    'height': '600px',
                    'width': '100%',
                    'border': '2px solid #ccc',
                    'borderRadius': '5px',
                    'boxShadow': '2px 2px 12px rgba(0,0,0,0.1)'
                }
            ),
            html.Div(
                [
                    html.Label("Max Distance: ", style={'marginRight': '10px'}),
                    dcc.Input(
                        id='my-input',
                        value='1000',
                        type='text',
                        style={
                            'width': '150px',
                            'padding': '5px',
                            'border': '1px solid #ccc',
                            'borderRadius': '3px'
                        }
                    )
                ],
                style={
                    'display': 'flex',
                    'alignItems': 'center',
                    'justifyContent': 'center',
                    'margin': '20px 0'
                }
            ),
            html.Div(
                "Output: ",
                style={
                    'textAlign': 'center',
                    'marginBottom': '10px',
                    'color': '#333',
                    'fontWeight': 'bold'
                }
            ),
            html.Button(
                id='submit-button-state',
                children='Submit',
                style={
                    'display': 'block',
                    'margin': '0 auto',
                    'padding': '10px 20px',
                    'backgroundColor': '#007BFF',
                    'color': '#fff',
                    'border': 'none',
                    'borderRadius': '5px',
                    'cursor': 'pointer'
                }
            ),
            html.Div(
                id='output',
                style={
                    'textAlign': 'center',
                    'marginTop': '10px',
                    'fontSize': '16px',
                    'color': 'green'
                }
            )
        ]
    )

    clicked_nodes_name = []
    clicked_node = []

    @app.callback(
        Output('output', 'children'),
        Output('world-graph', 'figure'),
        Input('world-graph', 'clickData'),
        Input('my-input', 'value'),
        Input('submit-button-state', 'n_clicks'),
        prevent_initial_call=True
    )
    def display_click(clickdata: any, max_distance: any, button_state: any) -> (str, go.Figure):
        """docstring"""
        if ctx.triggered_id == 'submit-button-state':
            if len(clicked_node) == 0:
                return 'please lick one airport'

            id_list = []
            result1 = ""
            for i in clicked_node:
                id_list.append(i['points'][0]['id'])
                result1 = main.AirportsGraph.get_close_airports(graph, id_list, int(max_distance))
            res = ', '.join(result1)
            change_node_back()
            clicked_nodes_name.clear()
            clicked_node.clear()
            return f'The intersection airports include: {res}', fig

        elif ctx.triggered_id == 'world-graph':
            if not clickdata or 'points' not in clickdata:
                return ""

            point = clickdata['points'][0]
            node_name = point['text']

            if node_name not in graph_nx.nodes:
                return ""

            # Add clicked node to list
            clicked_nodes_name.append(node_name)
            clicked_node.append(clickdata)
            change_node_color(node_name)
            result = ', '.join(clicked_nodes_name)

            return f'Selected node: {result}', fig

        elif ctx.triggered_id == 'my-input':
            result = ', '.join(clicked_nodes_name)
            return f'Selected node: {result}', fig

        return "", fig

    app.run(debug=True)


# if __name__ == "__main__":
#     import doctest
#
#     doctest.testmod()
#
#     import python_ta
#
#     python_ta.check_all(config={
#         'extra-imports': [],  # the names (strs) of imported modules
#         'allowed-io': [],  # the names (strs) of functions that call print/open/input
#         'max-line-length': 120
#     })
=======
    app.layout = html.Div([
        html.H3("Airports Network Visualization"),
        dcc.Graph(id='world-graph',
                  figure=fig,
                  style={'height': '600px', 'width': '100%'}),
        html.Div(id='output', style={
                 'marginTop': '20px', 'marginLeft': '300px', 'fontSize': '18px', 'color': 'green'})
    ])

    clicked_nodes = []

    @app.callback(
        Output('output', 'children'),
        Output('world-graph', 'figure'),
        Input('world-graph', 'clickData'),
        prevent_initial_call=True
    )

    def display_click(clickData):
        if not clickData or 'points' not in clickData:
            return ""

        point = clickData['points'][0]
        node_name = point['text']

        if node_name not in graph_nx.nodes:
            return ""

        # Add clicked node to list
        clicked_nodes.append(node_name)

        if len(clicked_nodes) < 2:
            change_edge_color(node_name)
            return f"Selected node: {node_name}. Click one more node.", fig

        # Compute distance
        n1, n2 = clicked_nodes[:2]
        # lat1, lon1 = graph_nx.nodes[n1]['latitude'], graph_nx.nodes[n1]['longitude']
        # lat2, lon2 = graph_nx.nodes[n2]['latitude'], graph_nx.nodes[n2]['longitude']
        # pos1 = (lat1, lon1)
        # pos2 = (lat2, lon2)
        connected = False
        for edge in graph_nx.edges(data=True):
            if n1 in edge and n2 in edge:
                print(edge[2]["weight"])
                distance_km = edge[2]["weight"]
                connected = True
        if connected:
            # Reset after two clicks
            clicked_nodes.clear()
            change_color_back()

            return f"Distance between {n1} and {n2}: {distance_km:.2f} km", fig
        else:
            clicked_nodes.clear()
            change_color_back()
            return "Selected node is not connected", fig

    app.run(debug=True)
>>>>>>> b0f1f6dc
<|MERGE_RESOLUTION|>--- conflicted
+++ resolved
@@ -1,32 +1,21 @@
 """Visualizer for our graph"""
 import plotly.graph_objects as go
-<<<<<<< HEAD
-=======
-
-import main
-import dash
-from dash import dcc, html, Output, Input, State
-
->>>>>>> b0f1f6dc
 import plotly.io as plo
 import dash
 from dash import dcc, html, Output, Input, ctx
 import main
 
+import plotly.io as plo
+
 plo.renderers.default = 'browser'
 
 
-<<<<<<< HEAD
-def visualize_graph(graph: main.AirportsGraph, max_vertices: int = 5000) -> None:
-=======
-def visualize_graph(graph: main.AirportsGraph, max_vertices: int = 5000):
->>>>>>> b0f1f6dc
+def visualize_graph(graph: main.AirportsGraph, max_vertices: int = 5000, output_file: str = ''):
     """Visualize graph on map"""
     graph_nx = graph.to_networkx(max_vertices)
 
     node_traces = []
     for node in graph_nx.nodes:
-<<<<<<< HEAD
         lat1 = graph_nx.nodes[node]['latitude']
         lon1 = graph_nx.nodes[node]['longitude']
         id1 = graph_nx.nodes[node]['id']
@@ -42,87 +31,35 @@
         )
         node_traces.append(node_trace)
 
-    edge_traces = []
-    text_traces = []
-    for edge in graph_nx.edges(data=True):
-        node1 = edge[0]
-        node2 = edge[1]
-        lat1, lon1 = graph_nx.nodes[node1]['latitude'], graph_nx.nodes[node1]['longitude']
-        lat2, lon2 = graph_nx.nodes[node2]['latitude'], graph_nx.nodes[node2]['longitude']
-
-        edge_trace = go.Scattermap(
-            mode="lines+text",
-            lon=[lon1, lon2, None],
-            lat=[lat1, lat2, None],
-            line={"width": 2, "color": 'rgba(0, 0, 0, 0.1)'},
-        )
-        edge_traces.append(edge_trace)
-
-        # Compute the midpoint coordinates for the label
-        mid_lon = (lon1 + lon2) / 2
-        mid_lat = (lat1 + lat2) / 2
-
-        # Create a separate trace to display the distance label at the midpoint
-        text_trace = go.Scattermap(
-            mode="text",
-            lon=[mid_lon],
-            lat=[mid_lat],
-            text=[str(edge[2]['weight']) + 'km'],
-            textposition="middle center",
-            showlegend=False,
-            textfont={"size": 8}
-        )
-        text_traces.append(text_trace)
-
-    fig = go.Figure(data=edge_traces + node_traces + text_traces)
-=======
-        lat = graph_nx.nodes[node]['latitude']
-        lon = graph_nx.nodes[node]['longitude']
-        latitudes.append(lat)
-        longitudes.append(lon)
-        node_names.append(node)
-
-    # edge_lons = []
-    # edge_lats = []
-    edge_traces = []
+    edge_lons = []
+    edge_lats = []
     for edge in graph_nx.edges:
         node1, node2 = edge
         lat1, lon1 = graph_nx.nodes[node1]['latitude'], graph_nx.nodes[node1]['longitude']
         lat2, lon2 = graph_nx.nodes[node2]['latitude'], graph_nx.nodes[node2]['longitude']
         # None separates the line segments
-        # edge_lats.extend([lat1, lat2, None])
-        # edge_lons.extend([lon1, lon2, None])
+        edge_lats.extend([lat1, lat2, None])
+        edge_lons.extend([lon1, lon2, None])
 
-        edge_trace = go.Scattermap(
-            mode="lines",
-            lon=[lon1, lon2, None],
-            lat=[lat1, lat2, None],
-            line=dict(width=2, color='rgba(0, 0, 0, 0.1)'),
-            hoverinfo='none'  # potentially distance value or cost of living info
-            # name='Airport Connections',
-            # opacity=0.2
-        )
-        edge_traces.append(edge_trace)
+    fig = go.Figure(go.Scattermap(
+        mode="lines",
+        lon=edge_lons,
+        lat=edge_lats,
+        line={'color': '#11cd2f', 'width': 2},
+        name='Airport Connections',
+        opacity=0.2
+    ))
 
-    # edge_traces = go.Scattermap(
-    #     mode="lines",
-    #     lon=edge_lons,
-    #     lat=edge_lats,
-    #     line=dict(width=2, color='rgba(0, 0, 0, 0.1)'),
-    #     name='Airport Connections',
-    #     #opacity=0.2
-    # )
-
-    node_trace = go.Scattermap(
+    fig.add_trace(go.Scattermap(
         mode="markers",
         lon=longitudes,
         lat=latitudes,
         text=node_names,
         name='Airports',
-        marker={'size': 6, 'color': 'black'},
-    )
-    fig = go.Figure(data=edge_traces + [node_trace])
->>>>>>> b0f1f6dc
+        marker={'size': 6, 'color': 'blue'},
+        opacity=0.6
+    ))
+
     fig.update_layout(
         margin={'l': 0, 't': 0, 'b': 0, 'r': 0},
         showlegend=False,
@@ -131,251 +68,10 @@
             'style': "open-street-map",
             'zoom': 1,
         },
-        title="Airports Network Visualization",
+        title="Airports Network Visualization"
     )
 
-<<<<<<< HEAD
-    def change_node_color(node_name: str) -> go.Figure:
-        """docstring"""
-        for i, value in enumerate(fig.data):
-            if value in edge_traces or value in text_traces:
-                pass
-            else:
-                if node_name == fig.data[i].text[0]:
-                    fig.data[i].marker = {'size': 10, 'color': 'black'}
-                    return fig
-        return fig
-
-    def change_node_back() -> go.Figure:
-        """docstring"""
-        for i, value in enumerate(fig.data):
-            if value in edge_traces or value in text_traces:
-                pass
-            else:
-                fig.data[i].marker = {'size': 4, 'color': 'black'}
-=======
-    def change_edge_color(node_name):
-        for i, edge in enumerate(list(graph_nx.edges)):
-            if node_name in edge[0] or node_name in edge[1]:
-                fig.data[i].line.color = 'rgba(0, 0, 0, 0.8)'
-            else:
-                fig.data[i].line.color = 'rgba(0, 0, 0, 0.1)'
-        return fig
-
-    def change_color_back():
-        for i, edge in enumerate(list(graph_nx.edges)):
-            fig.data[i].line.color = 'rgba(0, 0, 0, 0.1)'
->>>>>>> b0f1f6dc
-        return fig
-
-    # Dash App
-    app = dash.Dash(__name__)
-<<<<<<< HEAD
-
-    app.layout = html.Div(
-        style={
-            'backgroundColor': '#f9f9f9',
-            'fontFamily': 'Arial, sans-serif',
-            'padding': '20px'
-        },
-        children=[
-            html.H3(
-                "Business Travel Flight Visualizer",
-                style={'textAlign': 'center', 'color': '#333'}
-            ),
-            dcc.Graph(
-                id='world-graph',
-                figure=fig,
-                style={
-                    'height': '600px',
-                    'width': '100%',
-                    'border': '2px solid #ccc',
-                    'borderRadius': '5px',
-                    'boxShadow': '2px 2px 12px rgba(0,0,0,0.1)'
-                }
-            ),
-            html.Div(
-                [
-                    html.Label("Max Distance: ", style={'marginRight': '10px'}),
-                    dcc.Input(
-                        id='my-input',
-                        value='1000',
-                        type='text',
-                        style={
-                            'width': '150px',
-                            'padding': '5px',
-                            'border': '1px solid #ccc',
-                            'borderRadius': '3px'
-                        }
-                    )
-                ],
-                style={
-                    'display': 'flex',
-                    'alignItems': 'center',
-                    'justifyContent': 'center',
-                    'margin': '20px 0'
-                }
-            ),
-            html.Div(
-                "Output: ",
-                style={
-                    'textAlign': 'center',
-                    'marginBottom': '10px',
-                    'color': '#333',
-                    'fontWeight': 'bold'
-                }
-            ),
-            html.Button(
-                id='submit-button-state',
-                children='Submit',
-                style={
-                    'display': 'block',
-                    'margin': '0 auto',
-                    'padding': '10px 20px',
-                    'backgroundColor': '#007BFF',
-                    'color': '#fff',
-                    'border': 'none',
-                    'borderRadius': '5px',
-                    'cursor': 'pointer'
-                }
-            ),
-            html.Div(
-                id='output',
-                style={
-                    'textAlign': 'center',
-                    'marginTop': '10px',
-                    'fontSize': '16px',
-                    'color': 'green'
-                }
-            )
-        ]
-    )
-
-    clicked_nodes_name = []
-    clicked_node = []
-
-    @app.callback(
-        Output('output', 'children'),
-        Output('world-graph', 'figure'),
-        Input('world-graph', 'clickData'),
-        Input('my-input', 'value'),
-        Input('submit-button-state', 'n_clicks'),
-        prevent_initial_call=True
-    )
-    def display_click(clickdata: any, max_distance: any, button_state: any) -> (str, go.Figure):
-        """docstring"""
-        if ctx.triggered_id == 'submit-button-state':
-            if len(clicked_node) == 0:
-                return 'please lick one airport'
-
-            id_list = []
-            result1 = ""
-            for i in clicked_node:
-                id_list.append(i['points'][0]['id'])
-                result1 = main.AirportsGraph.get_close_airports(graph, id_list, int(max_distance))
-            res = ', '.join(result1)
-            change_node_back()
-            clicked_nodes_name.clear()
-            clicked_node.clear()
-            return f'The intersection airports include: {res}', fig
-
-        elif ctx.triggered_id == 'world-graph':
-            if not clickdata or 'points' not in clickdata:
-                return ""
-
-            point = clickdata['points'][0]
-            node_name = point['text']
-
-            if node_name not in graph_nx.nodes:
-                return ""
-
-            # Add clicked node to list
-            clicked_nodes_name.append(node_name)
-            clicked_node.append(clickdata)
-            change_node_color(node_name)
-            result = ', '.join(clicked_nodes_name)
-
-            return f'Selected node: {result}', fig
-
-        elif ctx.triggered_id == 'my-input':
-            result = ', '.join(clicked_nodes_name)
-            return f'Selected node: {result}', fig
-
-        return "", fig
-
-    app.run(debug=True)
-
-
-# if __name__ == "__main__":
-#     import doctest
-#
-#     doctest.testmod()
-#
-#     import python_ta
-#
-#     python_ta.check_all(config={
-#         'extra-imports': [],  # the names (strs) of imported modules
-#         'allowed-io': [],  # the names (strs) of functions that call print/open/input
-#         'max-line-length': 120
-#     })
-=======
-    app.layout = html.Div([
-        html.H3("Airports Network Visualization"),
-        dcc.Graph(id='world-graph',
-                  figure=fig,
-                  style={'height': '600px', 'width': '100%'}),
-        html.Div(id='output', style={
-                 'marginTop': '20px', 'marginLeft': '300px', 'fontSize': '18px', 'color': 'green'})
-    ])
-
-    clicked_nodes = []
-
-    @app.callback(
-        Output('output', 'children'),
-        Output('world-graph', 'figure'),
-        Input('world-graph', 'clickData'),
-        prevent_initial_call=True
-    )
-
-    def display_click(clickData):
-        if not clickData or 'points' not in clickData:
-            return ""
-
-        point = clickData['points'][0]
-        node_name = point['text']
-
-        if node_name not in graph_nx.nodes:
-            return ""
-
-        # Add clicked node to list
-        clicked_nodes.append(node_name)
-
-        if len(clicked_nodes) < 2:
-            change_edge_color(node_name)
-            return f"Selected node: {node_name}. Click one more node.", fig
-
-        # Compute distance
-        n1, n2 = clicked_nodes[:2]
-        # lat1, lon1 = graph_nx.nodes[n1]['latitude'], graph_nx.nodes[n1]['longitude']
-        # lat2, lon2 = graph_nx.nodes[n2]['latitude'], graph_nx.nodes[n2]['longitude']
-        # pos1 = (lat1, lon1)
-        # pos2 = (lat2, lon2)
-        connected = False
-        for edge in graph_nx.edges(data=True):
-            if n1 in edge and n2 in edge:
-                print(edge[2]["weight"])
-                distance_km = edge[2]["weight"]
-                connected = True
-        if connected:
-            # Reset after two clicks
-            clicked_nodes.clear()
-            change_color_back()
-
-            return f"Distance between {n1} and {n2}: {distance_km:.2f} km", fig
-        else:
-            clicked_nodes.clear()
-            change_color_back()
-            return "Selected node is not connected", fig
-
-    app.run(debug=True)
->>>>>>> b0f1f6dc
+    if output_file:
+        fig.write_image(output_file)
+    else:
+        fig.show()