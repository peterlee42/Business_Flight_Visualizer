"""Visualizer for our graph"""
import plotly.graph_objects as go
<<<<<<< HEAD

import main
import dash
from dash import dcc, html, Output, Input, ctx
=======
>>>>>>> a4b64e58
import plotly.io as plo
import dash
from dash import dcc, html, Output, Input, ctx
import main

plo.renderers.default = 'browser'


def visualize_graph(graph: main.AirportsGraph, max_vertices: int = 5000) -> None:
    """Visualize graph on map"""
    graph_nx = graph.to_networkx(max_vertices)

    node_traces = []
    for node in graph_nx.nodes:
        lat1 = graph_nx.nodes[node]['latitude']
        lon1 = graph_nx.nodes[node]['longitude']
        id1 = graph_nx.nodes[node]['id']

        node_trace = go.Scattermap(
            mode="markers",
            lon=[lon1],
            lat=[lat1],
            text=[node],
            name="Airports",
            marker={'size': 4, 'color': 'black'},
            ids=[id1]
        )
        node_traces.append(node_trace)

    edge_traces = []
    text_traces = []
    for edge in graph_nx.edges(data=True):
        node1 = edge[0]
        node2 = edge[1]
        lat1, lon1 = graph_nx.nodes[node1]['latitude'], graph_nx.nodes[node1]['longitude']
        lat2, lon2 = graph_nx.nodes[node2]['latitude'], graph_nx.nodes[node2]['longitude']

        edge_trace = go.Scattermap(
            mode="lines+text",
            lon=[lon1, lon2, None],
            lat=[lat1, lat2, None],
            line={"width": 2, "color": 'rgba(0, 0, 0, 0.1)'},
        )
        edge_traces.append(edge_trace)

        # Compute the midpoint coordinates for the label
        mid_lon = (lon1 + lon2) / 2
        mid_lat = (lat1 + lat2) / 2

        # Create a separate trace to display the distance label at the midpoint
        text_trace = go.Scattermap(
            mode="text",
            lon=[mid_lon],
            lat=[mid_lat],
            text=[str(edge[2]['weight']) + 'km'],
            textposition="middle center",
            showlegend=False,
            textfont={"size": 8}
        )
        text_traces.append(text_trace)

    fig = go.Figure(data=edge_traces + node_traces + text_traces)
    fig.update_layout(
        margin={'l': 0, 't': 0, 'b': 0, 'r': 0},
        showlegend=False,
        map={
            'center': {'lon': 10, 'lat': 10},
            'style': "open-street-map",
            'zoom': 1,
        },
        title="Airports Network Visualization",
    )

    def change_node_color(node_name: str) -> go.Figure:
        """docstring"""
        for i, value in enumerate(fig.data):
            if value in edge_traces or value in text_traces:
                pass
            else:
                if node_name == fig.data[i].text[0]:
                    fig.data[i].marker = {'size': 10, 'color': 'black'}
                    return fig
        return fig

    def change_node_back() -> go.Figure:
        """docstring"""
        for i, value in enumerate(fig.data):
            if value in edge_traces or value in text_traces:
                pass
            else:
                fig.data[i].marker = {'size': 4, 'color': 'black'}
        return fig

    # Dash App
    app = dash.Dash(__name__)

    app.layout = html.Div(
        style={
            'backgroundColor': '#f9f9f9',
            'fontFamily': 'Arial, sans-serif',
            'padding': '20px'
        },
        children=[
            html.H3(
                "Business Travel Flight Visualizer",
                style={'textAlign': 'center', 'color': '#333'}
            ),
            dcc.Graph(
                id='world-graph',
                figure=fig,
                style={
                    'height': '600px',
                    'width': '100%',
                    'border': '2px solid #ccc',
                    'borderRadius': '5px',
                    'boxShadow': '2px 2px 12px rgba(0,0,0,0.1)'
                }
            ),
            html.Div(
                [
                    html.Label("Max Distance: ", style={'marginRight': '10px'}),
                    dcc.Input(
                        id='my-input',
                        value='1000',
                        type='text',
                        style={
                            'width': '150px',
                            'padding': '5px',
                            'border': '1px solid #ccc',
                            'borderRadius': '3px'
                        }
                    )
                ],
                style={
                    'display': 'flex',
                    'alignItems': 'center',
                    'justifyContent': 'center',
                    'margin': '20px 0'
                }
            ),
            html.Div(
                "Output: ",
                style={
                    'textAlign': 'center',
                    'marginBottom': '10px',
                    'color': '#333',
                    'fontWeight': 'bold'
                }
            ),
            html.Button(
                id='submit-button-state',
                children='Submit',
                style={
                    'display': 'block',
                    'margin': '0 auto',
                    'padding': '10px 20px',
                    'backgroundColor': '#007BFF',
                    'color': '#fff',
                    'border': 'none',
                    'borderRadius': '5px',
                    'cursor': 'pointer'
                }
            ),
            html.Div(
                id='output',
                style={
                    'textAlign': 'center',
                    'marginTop': '10px',
                    'fontSize': '16px',
                    'color': 'green'
                }
            )
        ]
    )

    clicked_nodes_name = []
    clicked_node = []

    @app.callback(
        Output('output', 'children'),
        Output('world-graph', 'figure'),
        Input('world-graph', 'clickData'),
        Input('my-input', 'value'),
        Input('submit-button-state', 'n_clicks'),
        prevent_initial_call=True
    )
    def display_click(clickdata: any, max_distance: any, button_state: any) -> tuple[str, go.Figure]:
        """docstring"""
        if ctx.triggered_id == 'submit-button-state':
            if len(clicked_node) == 0:
                return 'please lick one airport'

            id_list = []
            result1 = ""
            for i in clicked_node:
                id_list.append(i['points'][0]['id'])
                result1 = main.AirportsGraph.get_close_airports(graph, id_list, int(max_distance))
            res = ', '.join(result1)
            change_node_back()
            clicked_nodes_name.clear()
            clicked_node.clear()
            return f'The intersection airports include: {res}', fig

        elif ctx.triggered_id == 'world-graph':
            if not clickdata or 'points' not in clickdata:
                return ""

            point = clickdata['points'][0]
            node_name = point['text']

            if node_name not in graph_nx.nodes:
                return ""

            # Add clicked node to list
            clicked_nodes_name.append(node_name)
            clicked_node.append(clickdata)
            change_node_color(node_name)
            result = ', '.join(clicked_nodes_name)

            return f'Selected node: {result}', fig

        elif ctx.triggered_id == 'my-input':
            result = ', '.join(clicked_nodes_name)
            return f'Selected node: {result}', fig

        return "", fig

    app.run(debug=True)


# if __name__ == "__main__":
#     import doctest
#
#     doctest.testmod()
#
#     import python_ta
#
#     python_ta.check_all(config={
#         'extra-imports': [],  # the names (strs) of imported modules
#         'allowed-io': [],  # the names (strs) of functions that call print/open/input
#         'max-line-length': 120
#     })<|MERGE_RESOLUTION|>--- conflicted
+++ resolved
@@ -1,12 +1,9 @@
 """Visualizer for our graph"""
 import plotly.graph_objects as go
-<<<<<<< HEAD
 
 import main
 import dash
-from dash import dcc, html, Output, Input, ctx
-=======
->>>>>>> a4b64e58
+from dash import dcc, html, Output, Input, State
 import plotly.io as plo
 import dash
 from dash import dcc, html, Output, Input, ctx
